--- conflicted
+++ resolved
@@ -16,10 +16,6 @@
     "full_trace",
     "force_cache",
     "real_balance",
-<<<<<<< HEAD
-    "sui_support"
-=======
->>>>>>> 8c88b031
 ]
 evm = []
 cmp = []
