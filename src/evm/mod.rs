--- conflicted
+++ resolved
@@ -745,7 +745,6 @@
 
     let json_str = serde_json::to_string(&abis_map).expect("Failed to serialize ABI map to JSON");
 
-<<<<<<< HEAD
     let work_dir = args.work_dir.clone();
 
     let path = Path::new(work_dir.as_str());
@@ -753,9 +752,6 @@
         std::fs::create_dir_all(path).unwrap();
     }
     let abis_json = format!("{}/abis.json", work_dir.as_str());
-=======
-    let abis_json = format!("{}/abis.json", args.work_dir.clone().as_str());
->>>>>>> c0082519
 
     let mut file = OpenOptions::new()
         .create(true)
