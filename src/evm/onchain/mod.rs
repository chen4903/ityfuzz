pub mod abi_decompiler;
pub mod endpoints;
pub mod flashloan;

use std::{
    cell::RefCell,
    collections::{HashMap, HashSet},
    fmt::{Debug, Formatter},
    ops::Deref,
    rc::Rc,
    str::FromStr,
    sync::Arc,
};

use bytes::Bytes;
use crypto::{digest::Digest, sha3::Sha3};
use itertools::Itertools;
use libafl::{prelude::HasMetadata, schedulers::Scheduler};
use revm_interpreter::{analysis::to_analysed, Interpreter};
use revm_primitives::Bytecode;
use tracing::debug;

use super::{corpus_initializer::EnvMetadata, types::EVMFuzzState};
use crate::{
    evm::{
        abi::{get_abi_type_boxed, register_abi_instance},
        blaz::builder::{ArtifactInfoMetadata, BuildJob},
        bytecode_analyzer,
        config::StorageFetchingMode,
        contract_utils::{extract_sig_from_contract, ABIConfig, ContractLoader},
        corpus_initializer::ABIMap,
        host::FuzzHost,
        input::{EVMInput, EVMInputTy},
        middlewares::{
            cheatcode::CHEATCODE_ADDRESS,
            middleware::{add_corpus, Middleware, MiddlewareType},
        },
        mutator::AccessPattern,
        onchain::{abi_decompiler::fetch_abi_heimdall, endpoints::OnChainConfig, flashloan::register_borrow_txn},
        types::{convert_u256_to_h160, EVMAddress, EVMU256},
        vm::IS_FAST_CALL,
    },
    handle_contract_insertion,
    state::HasCaller,
    state_input::StagedVMState,
};

pub static mut BLACKLIST_ADDR: Option<HashSet<EVMAddress>> = None;
pub static mut WHITELIST_ADDR: Option<HashSet<EVMAddress>> = None;

#[cfg(feature = "force_cache")]
const UNBOUND_THRESHOLD: usize = 30;

pub struct OnChain {
    pub loaded_data: HashSet<(EVMAddress, EVMU256)>,
    pub loaded_code: HashSet<EVMAddress>,
    pub loaded_abi: HashSet<EVMAddress>,
    pub calls: HashMap<(EVMAddress, usize), HashSet<EVMAddress>>,
    pub locs: HashMap<(EVMAddress, usize), HashSet<EVMU256>>,
    pub endpoint: OnChainConfig,
    pub blacklist: HashSet<EVMAddress>,
    pub storage_fetching: StorageFetchingMode,
    pub storage_all: HashMap<EVMAddress, Arc<HashMap<String, EVMU256>>>,
    pub storage_dump: HashMap<EVMAddress, Arc<HashMap<EVMU256, EVMU256>>>,
    pub builder: Option<BuildJob>,
    pub address_to_abi: HashMap<EVMAddress, Vec<ABIConfig>>,
}

impl Debug for OnChain {
    fn fmt(&self, f: &mut Formatter<'_>) -> std::fmt::Result {
        f.debug_struct("OnChain")
            .field("loaded_data", &self.loaded_data)
            .field("loaded_code", &self.loaded_code)
            .field("endpoint", &self.endpoint)
            .finish()
    }
}

impl OnChain {
    pub fn new(endpoint: OnChainConfig, storage_fetching: StorageFetchingMode) -> Self {
        unsafe {
            BLACKLIST_ADDR = Some(HashSet::from([
                EVMAddress::from_str("0x3cb4ca3c9dc0e02d252098eebb3871ac7a43c54d").unwrap(),
                EVMAddress::from_str("0x6aed013308d847cb87502d86e7d9720b17b4c1f2").unwrap(),
                EVMAddress::from_str("0x5a58505a96d1dbf8df91cb21b54419fc36e93fde").unwrap(),
                EVMAddress::from_str("0x88e6a0c2ddd26feeb64f039a2c41296fcb3f5640").unwrap(),
                EVMAddress::from_str("0xa40cac1b04d7491bdfb42ccac97dff25e0efb09e").unwrap(),
                // uniswap router
                EVMAddress::from_str("0xca143ce32fe78f1f7019d7d551a6402fc5350c73").unwrap(),
                EVMAddress::from_str("0x7a250d5630b4cf539739df2c5dacb4c659f2488d").unwrap(),
                // pancake router
                EVMAddress::from_str("0x6CD71A07E72C514f5d511651F6808c6395353968").unwrap(),
                EVMAddress::from_str("0x10ed43c718714eb63d5aa57b78b54704e256024e").unwrap(),
            ]));
        }
        Self {
            loaded_data: Default::default(),
            loaded_code: Default::default(),
            loaded_abi: Default::default(),
            calls: Default::default(),
            locs: Default::default(),
            endpoint,
            blacklist: HashSet::from([
                EVMAddress::from_str("0x3cb4ca3c9dc0e02d252098eebb3871ac7a43c54d").unwrap(),
                EVMAddress::from_str("0x6aed013308d847cb87502d86e7d9720b17b4c1f2").unwrap(),
                EVMAddress::from_str("0x5a58505a96d1dbf8df91cb21b54419fc36e93fde").unwrap(),
                EVMAddress::from_str("0x88e6a0c2ddd26feeb64f039a2c41296fcb3f5640").unwrap(),
                EVMAddress::from_str("0xa40cac1b04d7491bdfb42ccac97dff25e0efb09e").unwrap(),
                // uniswap router
                EVMAddress::from_str("0xca143ce32fe78f1f7019d7d551a6402fc5350c73").unwrap(),
                EVMAddress::from_str("0x7a250d5630b4cf539739df2c5dacb4c659f2488d").unwrap(),
                // pancake router
                EVMAddress::from_str("0x6CD71A07E72C514f5d511651F6808c6395353968").unwrap(),
                EVMAddress::from_str("0x10ed43c718714eb63d5aa57b78b54704e256024e").unwrap(),
            ]),
            storage_all: Default::default(),
            storage_dump: Default::default(),
            builder: None,
            address_to_abi: Default::default(),
            storage_fetching,
        }
    }

    pub fn add_builder(&mut self, builder: BuildJob) {
        self.builder = Some(builder);
    }
    pub fn add_abi(&mut self, abi: HashMap<EVMAddress, Vec<ABIConfig>>) {
        self.address_to_abi = abi;
    }

    pub fn add_blacklist(&mut self, address: EVMAddress) {
        unsafe {
            BLACKLIST_ADDR.as_mut().unwrap().insert(address);
        }
        self.blacklist.insert(address);
    }
}

pub fn keccak_hex(data: EVMU256) -> String {
    let mut hasher = Sha3::keccak256();
    let mut output = [0u8; 32];
    let input: [u8; 32] = data.to_be_bytes();
    hasher.input(input.as_ref());
    hasher.result(&mut output);
    hex::encode(output)
}

impl<SC> Middleware<SC> for OnChain
where
    SC: Scheduler<State = EVMFuzzState> + Clone,
{
    unsafe fn on_step(&mut self, interp: &mut Interpreter, host: &mut FuzzHost<SC>, state: &mut EVMFuzzState) {
        #[cfg(feature = "force_cache")]
        macro_rules! force_cache {
            ($ty: expr, $target: expr) => {{
                let pc = interp.program_counter();
                match $ty.get_mut(&(interp.contract.address, pc)) {
                    None => {
                        $ty.insert((interp.contract.address, pc), HashSet::from([$target]));
                        false
                    }
                    Some(v) => {
                        if v.len() > UNBOUND_THRESHOLD {
                            true
                        } else {
                            v.insert($target);
                            false
                        }
                    }
                }
            }};
        }
        #[cfg(not(feature = "force_cache"))]
        macro_rules! force_cache {
            ($ty: expr, $target: expr) => {
                false
            };
        }

        match *interp.instruction_pointer {
            // SLOAD
            0x54 => {
                let address = interp.contract.address;
                let slot_idx = interp.stack.peek(0).unwrap();

                macro_rules! load_data {
                    ($func: ident, $stor: ident, $key: ident) => {{
                        if !self.$stor.contains_key(&address) {
                            if let Some(storage) = self.endpoint.$func(address) {
                                self.$stor.insert(address, storage);
                            }
                        }
                        match self.$stor.get(&address) {
                            Some(v) => v.get(&$key).unwrap_or(&EVMU256::ZERO).clone(),
                            None => {
                                self.endpoint
                                    .get_contract_slot(address, slot_idx, force_cache!(self.locs, slot_idx))
                            }
                        }
                    }};
                    () => {};
                }
                host.next_slot = match self.storage_fetching {
                    StorageFetchingMode::Dump => {
                        load_data!(fetch_storage_dump, storage_dump, slot_idx)
                    }
                    StorageFetchingMode::OneByOne => {
                        self.endpoint
                            .get_contract_slot(address, slot_idx, force_cache!(self.locs, slot_idx))
                    }
                };
            }
            #[cfg(feature = "real_balance")]
            // BALANCE
            0x31 => {
                let address = convert_u256_to_h160(interp.stack.peek(0).unwrap());
                debug!("onchain balance for {:?}", address);
                // std::thread::sleep(std::time::Duration::from_secs(3));
                host.next_slot = self.endpoint.get_balance(address);
            }
            #[cfg(feature = "real_balance")]
            // 	SELFBALANCE
            0x47 => {
                let address = interp.contract.address;
                debug!("onchain selfbalance for {:?}", address);
                // std::thread::sleep(std::time::Duration::from_secs(3));
                host.next_slot = self.endpoint.get_balance(address);
            }
            // COINBASE
            0x41 => {
                if host.env.block.coinbase == EVMAddress::zero() {
                    host.env.block.coinbase = self.endpoint.fetch_blk_coinbase();
                }
            }
            // TIMESTAMP
            0x42 => {
                if host.env.block.timestamp == EVMU256::from(1) {
                    host.env.block.timestamp = self.endpoint.fetch_blk_timestamp();
                }
            }
            // GASLIMIT
            0x45 => {
                if host.env.block.gas_limit == EVMU256::MAX {
                    host.env.block.gas_limit = self.endpoint.fetch_blk_gaslimit();
                }
            }
            // CHAINID
            0x46 => {
                host.env.tx.chain_id = Some(self.endpoint.chain_id as u64);
            }
            // CALL | CALLCODE | DELEGATECALL | STATICCALL | EXTCODESIZE | EXTCODECOPY
            0xf1 | 0xf2 | 0xf4 | 0xfa | 0x3b | 0x3c => {
                let caller = interp.contract.address;
                let address = match *interp.instruction_pointer {
                    0xf1 | 0xf2 => {
                        // CALL | CALLCODE
                        #[cfg(feature = "real_balance")]
                        {
                            // Get balance of the callee
                            host.next_slot = self.endpoint.get_balance(caller);
                        }

                        interp.stack.peek(1).unwrap()
                    }
                    0xf4 | 0xfa => interp.stack.peek(1).unwrap(),
                    0x3b | 0x3c => interp.stack.peek(0).unwrap(),
                    _ => unreachable!(),
                };

                let address_h160 = convert_u256_to_h160(address);
                if self.loaded_abi.contains(&address_h160) {
                    return;
                }
                let force_cache = force_cache!(self.calls, address_h160);
                let is_proxy_call = matches!(*interp.instruction_pointer, 0xf2 | 0xf4);
                let should_setup_abi = *interp.instruction_pointer != 0x3b && *interp.instruction_pointer != 0x3c;
                self.load_code(
                    address_h160,
                    host,
                    force_cache,
                    should_setup_abi,
                    is_proxy_call,
                    caller,
                    state,
                );
            }
            _ => {}
        }
    }

    fn get_type(&self) -> MiddlewareType {
        MiddlewareType::OnChain
    }
}

impl OnChain {
    #[allow(clippy::too_many_arguments)]
    pub fn load_code<SC>(
        &mut self,
        address_h160: EVMAddress,
        host: &mut FuzzHost<SC>,
        force_cache: bool,
        should_setup_abi: bool,
        is_proxy_call: bool,
        caller: EVMAddress,
        state: &mut EVMFuzzState,
    ) where
        SC: Scheduler<State = EVMFuzzState> + Clone,
    {
        let contract_code = self.endpoint.get_contract_code(address_h160, force_cache);
        let code = hex::decode(contract_code).unwrap();
        let contract_code = to_analysed(Bytecode::new_raw(Bytes::from(code)));

        if contract_code.is_empty() || force_cache {
            self.loaded_code.insert(address_h160);
            self.loaded_abi.insert(address_h160);
            return;
        }
        if !self.loaded_code.contains(&address_h160) && !host.code.contains_key(&address_h160) {
            bytecode_analyzer::add_analysis_result_to_state(&contract_code, state);
            host.set_codedata(address_h160, contract_code.clone());
        }
<<<<<<< HEAD
        debug!("load code for {:?}", address_h160);
        if unsafe { IS_FAST_CALL } || self.blacklist.contains(&address_h160) || !should_setup_abi {
            debug!(
                "return due to {} or {} or {}",
                unsafe { IS_FAST_CALL },
                self.blacklist.contains(&address_h160),
                !should_setup_abi
            );
=======
        if unsafe { IS_FAST_CALL } || self.blacklist.contains(&address_h160) {
>>>>>>> c0082519
            return;
        }

        // setup abi
        debug!("setup abi for {:?}", address_h160);
        self.loaded_abi.insert(address_h160);

        let mut parsed_abi = vec![];
        if let Some(abis) = self.address_to_abi.get(&address_h160) {
            parsed_abi = abis.clone();
        } else {
            let mut abi = None;
            debug!("try use abi from builder");
            if let Some(builder) = &self.builder {
                debug!("onchain job {:?}", address_h160);
                let build_job = builder.onchain_job(self.endpoint.chain_name.clone(), address_h160);

                if let Some(job) = build_job {
                    abi = Some(job.abi.clone());
                    // replace the code with the one from builder
                    // debug!("replace code for {:?} with builder's", address_h160);
                    // host.set_codedata(address_h160, contract_code.clone());
                    state
                        .metadata_map_mut()
                        .get_mut::<ArtifactInfoMetadata>()
                        .expect("artifact info metadata")
                        .add(address_h160, job.clone());

                    job.save_source_map(&address_h160);
                }
            }

            if abi.is_none() {
                debug!("fetching abi {:?}", address_h160);
                abi = self.endpoint.fetch_abi(address_h160);
            }

            match abi {
                Some(ref abi_ins) => parsed_abi = ContractLoader::parse_abi_str(abi_ins),
                None => {
                    // 1. Extract abi from bytecode, and see do we have any function sig available
                    //    in state
                    // 2. Use Heimdall to extract abi
                    // 3. Reconfirm on failures of heimdall
                    debug!("Contract {:?} has no abi", address_h160);
                    let contract_code_str = hex::encode(contract_code.bytes());
                    let sigs = extract_sig_from_contract(&contract_code_str);
                    let mut unknown_sigs: usize = 0;
                    for sig in &sigs {
                        if let Some(abi) = state.metadata_map().get::<ABIMap>().unwrap().get(sig) {
                            parsed_abi.push(abi.clone());
                        } else {
                            unknown_sigs += 1;
                        }
                    }

                    if unknown_sigs >= sigs.len() / 30 {
                        debug!("Too many unknown function signature ({:?}) for {:?}, we are going to decompile this contract using Heimdall", unknown_sigs, address_h160);
                        let abis = fetch_abi_heimdall(contract_code_str)
                            .iter()
                            .map(|abi| {
                                if let Some(known_abi) =
                                    state.metadata_map().get::<ABIMap>().unwrap().get(&abi.function)
                                {
                                    known_abi
                                } else {
                                    abi
                                }
                            })
                            .cloned()
                            .collect_vec();
                        parsed_abi = abis;
                    }
                }
            }
        }
        // set up host
        let mut abi_hashes_to_add = HashSet::new();
        if is_proxy_call {
            // check caller's hash and see what is missing
            let caller_hashes = match host.address_to_hash.get(&caller) {
                Some(v) => v.clone(),
                None => vec![],
            };
            let caller_hashes_set = caller_hashes.iter().cloned().collect::<HashSet<_>>();
            let new_hashes = parsed_abi.iter().map(|abi| abi.function).collect::<HashSet<_>>();
            for hash in new_hashes {
                if !caller_hashes_set.contains(&hash) {
                    abi_hashes_to_add.insert(hash);
                    host.add_one_hashes(caller, hash);
                }
            }
            debug!(
                "Propagating hashes {:?} for proxy {:?}",
                abi_hashes_to_add.iter().map(hex::encode).collect::<Vec<_>>(),
                caller
            );
        } else {
            abi_hashes_to_add = parsed_abi.iter().map(|abi| abi.function).collect::<HashSet<_>>();
            host.add_hashes(address_h160, parsed_abi.iter().map(|abi| abi.function).collect());
        }
        let target = if is_proxy_call { caller } else { address_h160 };
        if target != CHEATCODE_ADDRESS {
            state.add_address(&target);
        }

        // notify flashloan and blacklisting flashloan addresses
        {
            handle_contract_insertion!(
                state,
                host,
                target,
                parsed_abi
                    .iter()
                    .filter(|x| abi_hashes_to_add.contains(&x.function))
                    .cloned()
                    .collect::<Vec<ABIConfig>>()
            );
        }
        // add abi to corpus
        if let Some(whitelist) = unsafe { WHITELIST_ADDR.as_ref() } {
            if !whitelist.contains(&target) {
                return;
            }
        }

        parsed_abi
            .iter()
            .filter(|v| !v.is_constructor)
            .filter(|v| abi_hashes_to_add.contains(&v.function))
            .for_each(|abi| {
                #[cfg(not(feature = "fuzz_static"))]
                if abi.is_static {
                    return;
                }

                let mut abi_instance = get_abi_type_boxed(&abi.abi);
                abi_instance.set_func_with_signature(abi.function, &abi.function_name, &abi.abi);
                register_abi_instance(target, abi_instance.clone(), state);

                let input = EVMInput {
                    caller: state.get_rand_caller(),
                    contract: target,
                    data: Some(abi_instance),
                    sstate: StagedVMState::new_uninitialized(),
                    sstate_idx: 0,
                    txn_value: if abi.is_payable { Some(EVMU256::ZERO) } else { None },
                    step: false,
                    env: state.metadata_map().get::<EnvMetadata>().unwrap().env.clone(),
                    access_pattern: Rc::new(RefCell::new(AccessPattern::new())),
                    liquidation_percent: 0,
                    input_type: EVMInputTy::ABI,
                    direct_data: Default::default(),
                    randomness: vec![0],
                    repeat: 1,
                    swap_data: HashMap::new(),
                };
                add_corpus(host, state, &input);
            });
    }
}<|MERGE_RESOLUTION|>--- conflicted
+++ resolved
@@ -320,7 +320,6 @@
             bytecode_analyzer::add_analysis_result_to_state(&contract_code, state);
             host.set_codedata(address_h160, contract_code.clone());
         }
-<<<<<<< HEAD
         debug!("load code for {:?}", address_h160);
         if unsafe { IS_FAST_CALL } || self.blacklist.contains(&address_h160) || !should_setup_abi {
             debug!(
@@ -329,9 +328,6 @@
                 self.blacklist.contains(&address_h160),
                 !should_setup_abi
             );
-=======
-        if unsafe { IS_FAST_CALL } || self.blacklist.contains(&address_h160) {
->>>>>>> c0082519
             return;
         }
 
