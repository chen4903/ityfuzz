/// Implements fuzzing logic for ItyFuzz
use crate::{
    input::VMInputT,
    state::{HasCurrentInputIdx, HasInfantStateState, HasItyState, InfantStateState},
    state_input::StagedVMState, evm::solution,
};
use std::collections::{HashMap, HashSet};
use std::fmt::Debug;
use std::fs::{File, OpenOptions};
use std::io::Write;
use std::{collections::hash_map::DefaultHasher, env};

use std::path::Path;
use std::process::exit;
use std::{marker::PhantomData, time::Duration};

use crate::generic_vm::vm_executor::MAP_SIZE;
use crate::generic_vm::vm_state::VMStateT;
use crate::state::HasExecutionResult;
use libafl::{
    fuzzer::Fuzzer,
    mark_feature_time,
    prelude::{
        Corpus, CorpusId, Event, EventConfig, EventManager, Executor, Feedback, HasObservers,
        ObserversTuple, Testcase, UsesInput,
    },
    schedulers::Scheduler,
    stages::StagesTuple,
    start_timer,
    state::{
        HasClientPerfMonitor, HasCorpus, HasExecutions, HasLastReportTime, HasMetadata,
        HasSolutions, UsesState,
    },
    Error, Evaluator, ExecuteInputResult,
};
use libafl_bolts::current_time;

use crate::evm::host::JMP_MAP;
use crate::evm::input::ConciseEVMInput;
use crate::evm::vm::EVMState;
<<<<<<< HEAD
use crate::input::{ConciseSerde, SolutionTx};
=======
use crate::input::ConciseSerde;
use crate::minimizer::SequentialMinimizer;
>>>>>>> 12ba8ca4
use crate::oracle::BugMetadata;
use crate::scheduler::{HasReportCorpus, HasVote};
use itertools::Itertools;
use libafl::prelude::HasRand;
use primitive_types::H256;
use serde::de::DeserializeOwned;
use serde::{Deserialize, Serialize};
use serde_json::Value;
use std::hash::{Hash, Hasher};

pub static mut RUN_FOREVER: bool = false;
pub static mut ORACLE_OUTPUT: Vec<serde_json::Value> = vec![];

/// A fuzzer that implements ItyFuzz logic using LibAFL's [`Fuzzer`] trait
///
/// CS: The scheduler for the input corpus
/// IS: The scheduler for the infant state corpus
/// F: The feedback for the input corpus (e.g., coverage map)
/// IF: The feedback for the infant state corpus (e.g., comparison, etc.)
/// I: The VM input type
/// OF: The objective for the input corpus (e.g., oracles)
/// S: The fuzzer state type
/// VS: The VM state type
/// Addr: The address type (e.g., H160)
/// Loc: The call target location type (e.g., H160)
#[derive(Debug)]
pub struct ItyFuzzer<VS, Loc, Addr, Out, CS, IS, F, IF, IFR, I, OF, S, OT, CI, SM>
where
    CS: Scheduler<State = S>,
    IS: Scheduler<State = InfantStateState<Loc, Addr, VS, CI>>
        + HasReportCorpus<InfantStateState<Loc, Addr, VS, CI>>,
    F: Feedback<S>,
    IF: Feedback<S>,
    IFR: Feedback<S>,
    I: VMInputT<VS, Loc, Addr, CI>,
    OF: Feedback<S>,
    S: HasClientPerfMonitor + HasCorpus + HasRand + HasMetadata + UsesInput<Input = I>,
    VS: Default + VMStateT,
    Addr: Serialize + DeserializeOwned + Debug + Clone,
    Loc: Serialize + DeserializeOwned + Debug + Clone,
    CI: Serialize + DeserializeOwned + Debug + Clone + ConciseSerde,
{
    /// The scheduler for the input corpus
    scheduler: CS,
    /// The feedback for the input corpus (e.g., coverage map)
    feedback: F,
    /// The feedback for the input state and execution result in infant state corpus (e.g., comparison, etc.)
    infant_feedback: IF,
    /// The feedback for the resultant state to be inserted into infant state corpus (e.g., dataflow, etc.)
    infant_result_feedback: IFR,
    /// The scheduler for the infant state corpus
    infant_scheduler: IS,
    /// The objective for the input corpus (e.g., oracles)
    objective: OF,
    /// Map from hash of a testcase can do (e.g., coverage map) to the (testcase idx, fav factor)
    /// Used to minimize the corpus
    minimizer_map: HashMap<u64, (usize, f64)>,
    sequential_minimizer: SM,
    phantom: PhantomData<(I, S, OT, VS, Loc, Addr, Out, CI, SM)>,
    /// work dir path
    work_dir: String,
}

impl<VS, Loc, Addr, Out, CS, IS, F, IF, IFR, I, OF, S, OT, CI, SM>
    ItyFuzzer<VS, Loc, Addr, Out, CS, IS, F, IF, IFR, I, OF, S, OT, CI, SM>
where
    CS: Scheduler<State = S>,
    IS: Scheduler<State = InfantStateState<Loc, Addr, VS, CI>>
        + HasReportCorpus<InfantStateState<Loc, Addr, VS, CI>>,
    F: Feedback<S>,
    IF: Feedback<S>,
    IFR: Feedback<S>,
    I: VMInputT<VS, Loc, Addr, CI>,
    OF: Feedback<S>,
    S: HasClientPerfMonitor + HasCorpus + HasRand + HasMetadata + UsesInput<Input = I>,
    VS: Default + VMStateT,
    Addr: Serialize + DeserializeOwned + Debug + Clone,
    Loc: Serialize + DeserializeOwned + Debug + Clone,
    CI: Serialize + DeserializeOwned + Debug + Clone + ConciseSerde,
{
    /// Creates a new ItyFuzzer
    pub fn new(
        scheduler: CS,
        infant_scheduler: IS,
        feedback: F,
        infant_feedback: IF,
        infant_result_feedback: IFR,
        objective: OF,
        sequential_minimizer: SM,
        work_dir: String,
    ) -> Self {
        Self {
            scheduler,
            feedback,
            infant_feedback,
            infant_result_feedback,
            infant_scheduler,
            objective,
            work_dir,
            minimizer_map: Default::default(),
            sequential_minimizer,
            phantom: PhantomData,
        }
    }

    /// Called every time a new testcase is added to the corpus
    /// Setup the minimizer map
    pub fn on_add_corpus(
        &mut self,
        input: &I,
        coverage: &[u8; MAP_SIZE],
        testcase_idx: usize,
    ) -> () {
        let mut hasher = DefaultHasher::new();
        coverage.hash(&mut hasher);
        let hash = hasher.finish();
        self.minimizer_map
            .insert(hash, (testcase_idx, input.fav_factor()));
    }

    /// Called every time a testcase is replaced for the corpus
    /// Update the minimizer map
    pub fn on_replace_corpus(
        &mut self,
        (hash, new_fav_factor, _): (u64, f64, usize),
        new_testcase_idx: usize,
    ) -> () {
        let res = self.minimizer_map.get_mut(&hash).unwrap();
        res.0 = new_testcase_idx;
        res.1 = new_fav_factor;
    }

    /// Determine if a testcase should be replaced based on the minimizer map
    /// If the new testcase has a higher fav factor, replace the old one
    /// Returns None if the testcase should not be replaced
    /// Returns Some((hash, new_fav_factor, testcase_idx)) if the testcase should be replaced
    pub fn should_replace(
        &self,
        input: &I,
        coverage: &[u8; MAP_SIZE],
    ) -> Option<(u64, f64, usize)> {
        let mut hasher = DefaultHasher::new();
        coverage.hash(&mut hasher);
        let hash = hasher.finish();
        // if the coverage is same
        if let Some((testcase_idx, fav_factor)) = self.minimizer_map.get(&hash) {
            let new_fav_factor = input.fav_factor();
            // if the new testcase has a higher fav factor, replace the old one
            if new_fav_factor > *fav_factor {
                return Some((hash, new_fav_factor, testcase_idx.clone()));
            }
        }
        None
    }
}

<<<<<<< HEAD
impl<VS, Loc, Addr, Out, CS, IS, F, IF, IFR, I, OF, S, OT, CI> UsesState
    for ItyFuzzer<VS, Loc, Addr, Out, CS, IS, F, IF, IFR, I, OF, S, OT, CI>
=======
impl<VS, Loc, Addr, Out, CS, IS, F, IF, IFR, I, OF, S, OT, CI, SM> UsesState
    for ItyFuzzer<VS, Loc, Addr, Out, CS, IS, F, IF, IFR, I, OF, S, OT, CI, SM>
>>>>>>> 12ba8ca4
where
    CS: Scheduler<State = S>,
    IS: Scheduler<State = InfantStateState<Loc, Addr, VS, CI>>
        + HasReportCorpus<InfantStateState<Loc, Addr, VS, CI>>,
    F: Feedback<S>,
    IF: Feedback<S>,
    IFR: Feedback<S>,
    I: VMInputT<VS, Loc, Addr, CI>,
    OF: Feedback<S>,
    S: HasClientPerfMonitor + HasCorpus + HasRand + HasMetadata + UsesInput<Input = I>,
    VS: Default + VMStateT,
    Addr: Serialize + DeserializeOwned + Debug + Clone,
    Loc: Serialize + DeserializeOwned + Debug + Clone,
    CI: Serialize + DeserializeOwned + Debug + Clone + ConciseSerde,
{
    type State = S;
}

/// Implement fuzzer trait for ItyFuzzer
impl<VS, Loc, Addr, Out, CS, IS, E, EM, F, IF, IFR, I, OF, S, ST, OT, CI, SM> Fuzzer<E, EM, ST>
    for ItyFuzzer<VS, Loc, Addr, Out, CS, IS, F, IF, IFR, I, OF, S, OT, CI, SM>
where
    CS: Scheduler<State = S>,
    IS: Scheduler<State = InfantStateState<Loc, Addr, VS, CI>>
        + HasReportCorpus<InfantStateState<Loc, Addr, VS, CI>>,
    E: Executor<EM, Self, State = S>,
    EM: EventManager<E, Self, State = S>,
    F: Feedback<S>,
    IF: Feedback<S>,
    IFR: Feedback<S>,
    I: VMInputT<VS, Loc, Addr, CI>,
    OF: Feedback<S>,
    S: HasClientPerfMonitor
        + HasExecutions
        + HasMetadata
        + HasCurrentInputIdx
        + HasRand
        + HasCorpus
        + HasLastReportTime
        + UsesInput<Input = I>,
    ST: StagesTuple<E, EM, S, Self>,
    VS: Default + VMStateT,
    Addr: Serialize + DeserializeOwned + Debug + Clone,
    Loc: Serialize + DeserializeOwned + Debug + Clone,
    CI: Serialize + DeserializeOwned + Debug + Clone + ConciseSerde,
{
    /// Fuzz one input
    fn fuzz_one(
        &mut self,
        stages: &mut ST,
        executor: &mut E,
        state: &mut EM::State,
        manager: &mut EM,
    ) -> Result<CorpusId, libafl::Error> {
        let idx = self.scheduler.next(state)?;
        state.set_current_input_idx(idx.into());

        // TODO: if the idx input is a concolic input returned by the solver
        // we should not perform all stages.

        stages
            .perform_all(self, executor, state, manager, idx)
            .expect("perform_all failed");
        manager.process(self, state, executor)?;
        Ok(idx)
    }

    /// Fuzz loop
    fn fuzz_loop(
        &mut self,
        stages: &mut ST,
        executor: &mut E,
        state: &mut EM::State,
        manager: &mut EM,
    ) -> Result<CorpusId, Error> {
        // now report stats to manager every 1 sec
        let reporting_interval = Duration::from_millis(
            env::var("REPORTING_INTERVAL")
                .unwrap_or("1000".to_string())
                .parse::<u64>()
                .unwrap(),
        );
        loop {
            self.fuzz_one(stages, executor, state, manager)?;
            manager.maybe_report_progress(state, reporting_interval)?;
        }
    }
}

#[cfg(feature = "print_txn_corpus")]
pub static mut DUMP_FILE_COUNT: usize = 0;

pub static mut REPLAY: bool = false;

#[macro_export]
macro_rules! dump_file {
    ($state: expr, $corpus_path: expr, $print: expr) => {{
        if !unsafe { REPLAY } {
            unsafe {
                DUMP_FILE_COUNT += 1;
            }

            let tx_trace = $state.get_execution_result().new_state.trace.clone();
            let txn_text = tx_trace.to_string($state);
            let txn_text_replayable = tx_trace.to_file_str($state);

            let data = format!(
                "Reverted? {} \n Txn: {}",
                $state.get_execution_result().reverted,
                txn_text
            );
            if $print {
                println!("============= New Corpus Item =============");
                println!("{}", data);
                println!("==========================================");
            }

            // write to file
            let path = Path::new($corpus_path.as_str());
            if !path.exists() {
                std::fs::create_dir_all(path).unwrap();
            }
            let mut file =
                File::create(format!("{}/{}", $corpus_path, unsafe { DUMP_FILE_COUNT })).unwrap();
            file.write_all(data.as_bytes()).unwrap();

            let mut replayable_file =
                File::create(format!("{}/{}_replayable", $corpus_path, unsafe {
                    DUMP_FILE_COUNT
                }))
                .unwrap();
            replayable_file
                .write_all(txn_text_replayable.as_bytes())
                .unwrap();
        }
    }};
}

#[macro_export]
macro_rules! dump_txn {
    ($corpus_path: expr, $input: expr) => {{
        if !unsafe { REPLAY } {
            unsafe {
                DUMP_FILE_COUNT += 1;
            }
            // write to file
            let path = Path::new($corpus_path.as_str());
            if !path.exists() {
                std::fs::create_dir_all(path).unwrap();
            }

            let concise_input =
                ConciseEVMInput::from_input($input, &EVMExecutionResult::empty_result());

            let txn_text = concise_input.serialize_string();
            let txn_text_replayable = String::from_utf8(concise_input.serialize_concise()).unwrap();

            let mut file = File::create(format!("{}/{}_seed", $corpus_path, unsafe {
                DUMP_FILE_COUNT
            }))
            .unwrap();
            file.write_all(txn_text.as_bytes()).unwrap();

            let mut replayable_file =
                File::create(format!("{}/{}_seed_replayable", $corpus_path, unsafe {
                    DUMP_FILE_COUNT
                }))
                .unwrap();
            replayable_file
                .write_all(txn_text_replayable.as_bytes())
                .unwrap();
        }
    }};
}

// implement evaluator trait for ItyFuzzer
impl<VS, Loc, Addr, Out, E, EM, I, S, CS, IS, F, IF, IFR, OF, OT, CI, SM> Evaluator<E, EM>
    for ItyFuzzer<VS, Loc, Addr, Out, CS, IS, F, IF, IFR, I, OF, S, OT, CI, SM>
where
    CS: Scheduler<State = S>,
    IS: Scheduler<State = InfantStateState<Loc, Addr, VS, CI>>
        + HasReportCorpus<InfantStateState<Loc, Addr, VS, CI>>,
    F: Feedback<S>,
    IF: Feedback<S>,
    IFR: Feedback<S>,
    E: Executor<EM, Self, State = S> + HasObservers<Observers = OT>,
    OT: ObserversTuple<S> + serde::Serialize + serde::de::DeserializeOwned,
    EM: EventManager<E, Self, State = S>,
    I: VMInputT<VS, Loc, Addr, CI>,
    OF: Feedback<S>,
    S: HasClientPerfMonitor
        + HasCorpus
        + HasSolutions
        + HasInfantStateState<Loc, Addr, VS, CI>
        + HasItyState<Loc, Addr, VS, CI>
        + HasExecutionResult<Loc, Addr, VS, Out, CI>
        + HasExecutions
        + HasMetadata
        + HasRand
        + HasLastReportTime
        + UsesInput<Input = I>,
    VS: Default + VMStateT,
    Addr: Serialize + DeserializeOwned + Debug + Clone,
    Loc: Serialize + DeserializeOwned + Debug + Clone,
    Out: Default,
<<<<<<< HEAD
    CI: Serialize + DeserializeOwned + Debug + Clone + ConciseSerde + SolutionTx,
=======
    CI: Serialize + DeserializeOwned + Debug + Clone + ConciseSerde,
    SM: SequentialMinimizer<S, E, Loc, Addr, CI>,
>>>>>>> 12ba8ca4
{
    /// Evaluate input (execution + feedback + objectives)
    fn evaluate_input_events(
        &mut self,
        state: &mut Self::State,
        executor: &mut E,
        manager: &mut EM,
        input: <Self::State as UsesInput>::Input,
        send_events: bool,
    ) -> Result<(ExecuteInputResult, Option<CorpusId>), Error> {
        start_timer!(state);
        executor.observers_mut().pre_exec_all(state, &input)?;
        mark_feature_time!(state, PerfFeature::PreExecObservers);

        // execute the input
        start_timer!(state);
        let exitkind = executor.run_target(self, state, manager, &input)?;
        mark_feature_time!(state, PerfFeature::TargetExecution);
        *state.executions_mut() += 1;

        start_timer!(state);
        executor
            .observers_mut()
            .post_exec_all(state, &input, &exitkind)?;
        mark_feature_time!(state, PerfFeature::PostExecObservers);

        let observers = executor.observers();

        let concise_input = input.get_concise(state.get_execution_result());

        let reverted = state.get_execution_result().reverted;

        // get new stage first
        let is_infant_interesting = self
            .infant_feedback
            .is_interesting(state, manager, &input, observers, &exitkind)?;

        let is_solution = self
            .objective
            .is_interesting(state, manager, &input, observers, &exitkind)?;

        // add the trace of the new state
        #[cfg(any(feature = "print_infant_corpus", feature = "print_txn_corpus"))]
        {
            state.get_execution_result_mut().new_state.trace.from_idx = Some(input.get_state_idx());
            state
                .get_execution_result_mut()
                .new_state
                .trace
                .add_input(concise_input);
        }

        // add the new VM state to infant state corpus if it is interesting
        let mut state_idx = input.get_state_idx();
        if is_infant_interesting && !reverted {
            state_idx = state.add_infant_state(
                &state.get_execution_result().new_state.clone(),
                &mut self.infant_scheduler,
                input.get_state_idx(),
            );

            if self
                .infant_result_feedback
                .is_interesting(state, manager, &input, observers, &exitkind)?
            {
                self.infant_scheduler
                    .sponsor_state(state.get_infant_state_state(), state_idx, 3)
            }
        }

        let mut res = ExecuteInputResult::None;
        if is_solution && !reverted {
            res = ExecuteInputResult::Solution;
        } else {
            let is_corpus = self
                .feedback
                .is_interesting(state, manager, &input, observers, &exitkind)?;

            if is_corpus {
                res = ExecuteInputResult::Corpus;

                // Debugging prints
                #[cfg(feature = "print_txn_corpus")]
                {
                    let corpus_dir = format!("{}/corpus", self.work_dir.as_str()).to_string();
                    dump_file!(state, corpus_dir, true);
                }
            }
        }

        let mut corpus_idx = CorpusId::from(0usize);
        if res == ExecuteInputResult::Corpus || res == ExecuteInputResult::Solution {
            // Add the input to the main corpus
            let mut testcase = Testcase::new(input.clone());
            self.feedback
                .append_metadata(state, observers, &mut testcase)?;
            corpus_idx = state.corpus_mut().add(testcase)?;
            self.infant_scheduler
                .report_corpus(state.get_infant_state_state(), state_idx);
            self.scheduler.on_add(state, corpus_idx)?;
            self.on_add_corpus(&input, unsafe { &JMP_MAP }, corpus_idx.into());
        }

        let final_res = match res {
            // not interesting input, just check whether we should replace it due to better fav factor
            ExecuteInputResult::None => {
                self.objective.discard_metadata(state, &input)?;
                match self.should_replace(&input, unsafe { &JMP_MAP }) {
                    Some((hash, new_fav_factor, old_testcase_idx)) => {
                        let mut testcase = Testcase::new(input.clone());
                        state.corpus_mut().replace(
                            old_testcase_idx.into(),
                            testcase
                        )?;
                        self.infant_scheduler
                            .report_corpus(state.get_infant_state_state(), state_idx);
                        // self.scheduler.on_add(state, new_testcase_idx)?;
                        self.on_replace_corpus(
                            (hash, new_fav_factor, old_testcase_idx),
                            old_testcase_idx.into(),
                        );

                        Ok((res, Some(old_testcase_idx.into())))
                    }
                    None => {
                        self.feedback.discard_metadata(state, &input)?;
                        Ok((res, None))
                    }
                }
            }
            // if the input is interesting, we need to add it to the input corpus
            ExecuteInputResult::Corpus => {
                // Not a solution
                self.objective.discard_metadata(state, &input)?;

                // Fire the event for CLI
                if send_events {
                    // TODO set None for fast targets
                    let observers_buf = if manager.configuration() == EventConfig::AlwaysUnique {
                        None
                    } else {
                        manager.serialize_observers(observers)?
                    };
                    manager.fire(
                        state,
                        Event::NewTestcase {
                            input,
                            observers_buf,
                            exit_kind: exitkind,
                            corpus_size: state.corpus().count(),
                            client_config: manager.configuration(),
                            time: current_time(),
                            executions: *state.executions(),
                            forward_id: None,
                        },
                    )?;
                }
                Ok((res, Some(corpus_idx)))
            }
            // find the solution
            ExecuteInputResult::Solution => {
                let minimized = self.sequential_minimizer.minimize(
                    state,
                    executor,
                    &state.get_execution_result().new_state.trace.clone(),
                );
                let txn_text = minimized.iter().map(|ci| ci.serialize_string()).join("\n");
                let txn_json = minimized
                    .iter()
                    .map(|ci| String::from_utf8(ci.serialize_concise()).expect("utf-8 failed"))
                    .join("\n");

                println!("\n\n\n😊😊 Found violations! \n\n");
                let trace = state.get_execution_result().new_state.trace.clone();
                let cur_report = format!(
                    "================ Oracle ================\n{}\n================ Trace ================\n{}\n",
                    unsafe { ORACLE_OUTPUT.iter().map(|v| { v["bug_info"].as_str().expect("") }).join("\n") },
<<<<<<< HEAD
                    trace.clone().to_string(state)
=======
                    txn_text
>>>>>>> 12ba8ca4
                );
                println!("{}", cur_report);

                let concise_inputs = trace.get_concise_inputs(state);
                solution::generate_test(cur_report.clone(), concise_inputs);

                let vuln_file = format!("{}/vuln_info.jsonl", self.work_dir.as_str());
                let mut f = OpenOptions::new()
                    .create(true)
                    .append(true)
                    .open(vuln_file)
                    .expect("Unable to open file");
                f.write_all(unsafe {
                    ORACLE_OUTPUT
                        .iter()
                        .map(|v| serde_json::to_string(v).expect("failed to json"))
                        .join("\n")
                        .as_bytes()
                })
                .expect("Unable to write data");
                f.write_all(b"\n").expect("Unable to write data");

                state
                    .metadata_map_mut()
                    .get_mut::<BugMetadata>()
                    .unwrap()
                    .register_corpus_idx(corpus_idx.into());

                #[cfg(feature = "print_txn_corpus")]
                {
                    let vulns_dir = format!("{}/vulnerabilities", self.work_dir.as_str());

                    if !unsafe { REPLAY } {
                        unsafe {
                            DUMP_FILE_COUNT += 1;
                        }
                        let data = format!(
                            "Reverted? {} \n Txn: {}",
                            state.get_execution_result().reverted,
                            txn_text
                        );
                        // write to file
                        let path = Path::new(vulns_dir.as_str());
                        if !path.exists() {
                            std::fs::create_dir_all(path).unwrap();
                        }
                        let mut file =
                            File::create(format!("{}/{}", vulns_dir, unsafe { DUMP_FILE_COUNT }))
                                .unwrap();
                        file.write_all(data.as_bytes()).unwrap();
                        let mut replayable_file =
                            File::create(format!("{}/{}_replayable", vulns_dir, unsafe {
                                DUMP_FILE_COUNT
                            }))
                            .unwrap();
                        replayable_file.write_all(txn_json.as_bytes()).unwrap();
                    }
                    // dump_file!(state, vulns_dir, false);
                }

                if !unsafe { RUN_FOREVER } {
                    exit(0);
                }

                return Ok((res, None));
                // Not interesting
                self.feedback.discard_metadata(state, &input)?;

                // The input is a solution, add it to the respective corpus
                let mut testcase = Testcase::new(input.clone());
                self.objective
                    .append_metadata(state, observers, &mut testcase)?;
                state.solutions_mut().add(testcase)?;

                if send_events {
                    manager.fire(
                        state,
                        Event::Objective {
                            objective_size: state.solutions().count(),
                        },
                    )?;
                }

                Ok((res, None))
            }
        };
        unsafe {
            ORACLE_OUTPUT.clear();
        }
        final_res
    }

    /// never called!
    fn add_input(
        &mut self,
        _state: &mut Self::State,
        _executor: &mut E,
        _manager: &mut EM,
        _input: <Self::State as UsesInput>::Input,
    ) -> Result<CorpusId, Error> {
        todo!()
    }
}<|MERGE_RESOLUTION|>--- conflicted
+++ resolved
@@ -38,12 +38,8 @@
 use crate::evm::host::JMP_MAP;
 use crate::evm::input::ConciseEVMInput;
 use crate::evm::vm::EVMState;
-<<<<<<< HEAD
 use crate::input::{ConciseSerde, SolutionTx};
-=======
-use crate::input::ConciseSerde;
 use crate::minimizer::SequentialMinimizer;
->>>>>>> 12ba8ca4
 use crate::oracle::BugMetadata;
 use crate::scheduler::{HasReportCorpus, HasVote};
 use itertools::Itertools;
@@ -200,13 +196,8 @@
     }
 }
 
-<<<<<<< HEAD
-impl<VS, Loc, Addr, Out, CS, IS, F, IF, IFR, I, OF, S, OT, CI> UsesState
-    for ItyFuzzer<VS, Loc, Addr, Out, CS, IS, F, IF, IFR, I, OF, S, OT, CI>
-=======
 impl<VS, Loc, Addr, Out, CS, IS, F, IF, IFR, I, OF, S, OT, CI, SM> UsesState
     for ItyFuzzer<VS, Loc, Addr, Out, CS, IS, F, IF, IFR, I, OF, S, OT, CI, SM>
->>>>>>> 12ba8ca4
 where
     CS: Scheduler<State = S>,
     IS: Scheduler<State = InfantStateState<Loc, Addr, VS, CI>>
@@ -412,12 +403,8 @@
     Addr: Serialize + DeserializeOwned + Debug + Clone,
     Loc: Serialize + DeserializeOwned + Debug + Clone,
     Out: Default,
-<<<<<<< HEAD
     CI: Serialize + DeserializeOwned + Debug + Clone + ConciseSerde + SolutionTx,
-=======
-    CI: Serialize + DeserializeOwned + Debug + Clone + ConciseSerde,
     SM: SequentialMinimizer<S, E, Loc, Addr, CI>,
->>>>>>> 12ba8ca4
 {
     /// Evaluate input (execution + feedback + objectives)
     fn evaluate_input_events(
@@ -595,11 +582,7 @@
                 let cur_report = format!(
                     "================ Oracle ================\n{}\n================ Trace ================\n{}\n",
                     unsafe { ORACLE_OUTPUT.iter().map(|v| { v["bug_info"].as_str().expect("") }).join("\n") },
-<<<<<<< HEAD
-                    trace.clone().to_string(state)
-=======
                     txn_text
->>>>>>> 12ba8ca4
                 );
                 println!("{}", cur_report);
 
