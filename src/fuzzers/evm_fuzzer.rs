use bytes::Bytes;
use std::cell::RefCell;
use std::collections::HashMap;
use std::fs::File;
use std::io::Read;
use std::ops::Deref;
use std::path::Path;
use std::rc::Rc;
use std::str::FromStr;
use std::sync::Arc;

use crate::{
<<<<<<< HEAD
    evm::contract_utils::{FIX_DEPLOYER, parse_buildjob_result_sourcemap, save_builder_source_code}, evm::host::FuzzHost, evm::{vm::EVMExecutor, contract_utils::{modify_concolic_skip, copy_local_source_code}, types::ProjectSourceMapTy, middlewares::reentrancy::ReentrancyTracer, oracle, oracles::reentrancy::ReentrancyOracle},
    executor::FuzzExecutor, fuzzer::ItyFuzzer,
=======
    evm::contract_utils::{
        parse_buildjob_result_sourcemap, save_builder_source_code, FIX_DEPLOYER,
    },
    evm::host::FuzzHost,
    evm::{
        contract_utils::{copy_local_source_code, modify_concolic_skip},
        types::ProjectSourceMapTy,
        vm::EVMExecutor,
    },
    executor::FuzzExecutor,
    fuzzer::ItyFuzzer,
>>>>>>> 12ba8ca4
};
use itertools::Itertools;
use libafl::feedbacks::Feedback;
use libafl::prelude::HasMetadata;
use libafl::prelude::{QueueScheduler, SimpleEventManager};
use libafl::stages::{CalibrationStage, StdMutationalStage};
use libafl::{
    prelude::{MaxMapFeedback, SimpleMonitor, StdMapObserver},
    Evaluator, Fuzzer,
};
use libafl_bolts::bolts_prelude::ShMemProvider;

use glob::glob;
use libafl_bolts::tuples::tuple_list;

use crate::evm::host::CALL_UNTIL;
use crate::evm::host::{
    ACTIVE_MATCH_EXT_CALL, CMP_MAP, JMP_MAP, PANIC_ON_BUG, READ_MAP, WRITE_MAP, WRITE_RELATIONSHIPS,
};
use crate::evm::minimizer::EVMMinimizer;
use crate::evm::vm::EVMState;
use crate::feedback::{CmpFeedback, DataflowFeedback, OracleFeedback};

use crate::scheduler::SortedDroppingScheduler;
use crate::state::{FuzzState, HasCaller, HasExecutionResult};
use crate::state_input::StagedVMState;

use crate::evm::config::Config;
use crate::evm::corpus_initializer::EVMCorpusInitializer;
use crate::evm::input::{ConciseEVMInput, EVMInput, EVMInputT, EVMInputTy};

use crate::evm::abi::ABIAddressToInstanceMap;
use crate::evm::blaz::builder::{ArtifactInfoMetadata, BuildJob};
use crate::evm::concolic::concolic_host::{ConcolicHost, CONCOLIC_TIMEOUT};
use crate::evm::concolic::concolic_stage::{ConcolicFeedbackWrapper, ConcolicStage};
use crate::evm::cov_stage::CoverageStage;
use crate::evm::feedbacks::Sha3WrappedFeedback;
use crate::evm::middlewares::call_printer::CallPrinter;
use crate::evm::middlewares::coverage::{Coverage, EVAL_COVERAGE};
use crate::evm::middlewares::middleware::Middleware;
use crate::evm::middlewares::sha3_bypass::{Sha3Bypass, Sha3TaintAnalysis};
use crate::evm::mutator::{AccessPattern, FuzzMutator};
use crate::evm::onchain::flashloan::Flashloan;
use crate::evm::onchain::onchain::{OnChain, WHITELIST_ADDR};
use crate::evm::oracles::arb_call::ArbitraryCallOracle;
use crate::evm::oracles::echidna::EchidnaOracle;
use crate::evm::oracles::selfdestruct::SelfdestructOracle;
use crate::evm::oracles::state_comp::StateCompOracle;
use crate::evm::oracles::typed_bug::TypedBugOracle;
use crate::evm::presets::pair::PairPreset;
use crate::evm::srcmap::parser::{SourceMapLocation, BASE_PATH};
use crate::evm::types::{
    fixed_address, EVMAddress, EVMFuzzMutator, EVMFuzzState, EVMQueueExecutor, EVMU256,
};
use crate::fuzzer::{REPLAY, RUN_FOREVER};
use crate::input::{ConciseSerde, VMInputT};
use crate::oracle::BugMetadata;
use primitive_types::{H160, U256};
use revm_primitives::bitvec::view::BitViewSized;
use revm_primitives::{BlockEnv, Bytecode, Env};

struct ABIConfig {
    abi: String,
    function: [u8; 4],
}

struct ContractInfo {
    name: String,
    abi: Vec<ABIConfig>,
}

pub fn evm_fuzzer(
    config: Config<
        EVMState,
        EVMAddress,
        Bytecode,
        Bytes,
        EVMAddress,
        EVMU256,
        Vec<u8>,
        EVMInput,
        EVMFuzzState,
        ConciseEVMInput,
    >,
    state: &mut EVMFuzzState,
) {
    println!("\n\n ================ EVM Fuzzer Start ===================\n\n");

    // create work dir if not exists
    let path = Path::new(config.work_dir.as_str());
    if !path.exists() {
        std::fs::create_dir(path).unwrap();
    }

    let monitor = SimpleMonitor::new(|s| println!("{}", s));
    let mut mgr = SimpleEventManager::new(monitor);
    let mut infant_scheduler = SortedDroppingScheduler::new();
    let mut scheduler = QueueScheduler::new();

    let jmps = unsafe { &mut JMP_MAP };
    let cmps = unsafe { &mut CMP_MAP };
    let reads = unsafe { &mut READ_MAP };
    let writes = unsafe { &mut WRITE_MAP };
    let jmp_observer = unsafe { StdMapObserver::new("jmp", jmps) };

    let deployer = fixed_address(FIX_DEPLOYER);
    let mut fuzz_host = FuzzHost::new(scheduler.clone(), config.work_dir.clone());
    fuzz_host.set_spec_id(config.spec_id);

    let onchain_middleware = match config.onchain.clone() {
        Some(onchain) => {
            Some({
                let mid = Rc::new(RefCell::new(
                    OnChain::<EVMState, EVMInput, EVMFuzzState>::new(
                        // scheduler can be cloned because it never uses &mut self
                        onchain,
                        config.onchain_storage_fetching.unwrap(),
                    ),
                ));

                if let Some(builder) = config.builder.clone() {
                    mid.borrow_mut().add_builder(builder);
                }

                fuzz_host.add_middlewares(mid.clone());
                mid
            })
        }
        None => {
            // enable active match for offchain fuzzing (todo: handle this more elegantly)
            unsafe {
                ACTIVE_MATCH_EXT_CALL = true;
            }
            None
        }
    };

    if config.write_relationship {
        unsafe {
            WRITE_RELATIONSHIPS = true;
        }
    }

    unsafe {
        BASE_PATH = config.base_path.clone();
    }

    if config.run_forever {
        unsafe {
            RUN_FOREVER = true;
        }
    }

    unsafe {
        PANIC_ON_BUG = config.panic_on_bug;
    }

    if config.only_fuzz.len() > 0 {
        unsafe {
            WHITELIST_ADDR = Some(config.only_fuzz.clone());
        }
    }

    if config.flashloan {
        // we should use real balance of tokens in the contract instead of providing flashloan
        // to contract as well for on chain env
        #[cfg(not(feature = "flashloan_v2"))]
        fuzz_host.add_middlewares(Rc::new(RefCell::new(Flashloan::<
            EVMState,
            EVMInput,
            EVMFuzzState,
        >::new(
            config.onchain.is_some()
        ))));

        #[cfg(feature = "flashloan_v2")]
        {
            assert!(
                onchain_middleware.is_some(),
                "Flashloan v2 requires onchain env"
            );
            fuzz_host.add_flashloan_middleware(Flashloan::<EVMState, EVMInput, EVMFuzzState>::new(
                true,
                config.onchain.clone().unwrap(),
                config.price_oracle,
                onchain_middleware.unwrap(),
                config.flashloan_oracle,
            ));
        }
    }
    let sha3_taint = Rc::new(RefCell::new(Sha3TaintAnalysis::new()));

    if config.sha3_bypass {
        fuzz_host.add_middlewares(Rc::new(RefCell::new(Sha3Bypass::new(sha3_taint.clone()))));
    }

    if config.reentrancy_oracle {
        fuzz_host.add_middlewares(Rc::new(RefCell::new(ReentrancyTracer::new())));
    }

    let mut evm_executor: EVMQueueExecutor = EVMExecutor::new(fuzz_host, deployer);

    if config.replay_file.is_some() {
        // add coverage middleware for replay
        unsafe {
            REPLAY = true;
        }
    }

    let mut corpus_initializer = EVMCorpusInitializer::new(
        &mut evm_executor,
        scheduler.clone(),
        infant_scheduler.clone(),
        state,
        config.work_dir.clone(),
    );

    #[cfg(feature = "use_presets")]
    corpus_initializer.register_preset(&PairPreset {});

    let mut artifacts = corpus_initializer.initialize(&mut config.contract_loader.clone());

    let mut instance_map = ABIAddressToInstanceMap::new();
    artifacts
        .address_to_abi_object
        .iter()
        .for_each(|(addr, abi)| {
            instance_map.map.insert(addr.clone(), abi.clone());
        });

    let cov_middleware = Rc::new(RefCell::new(Coverage::new(
        artifacts.address_to_sourcemap.clone(),
        artifacts.address_to_name.clone(),
        config.work_dir.clone(),
    )));

    evm_executor.host.add_middlewares(cov_middleware.clone());

    state.add_metadata(instance_map);

    evm_executor.host.initialize(state);

    // now evm executor is ready, we can clone it

    let evm_executor_ref = Rc::new(RefCell::new(evm_executor));
    if !state.metadata_map().contains::<ArtifactInfoMetadata>() {
        state.metadata_map_mut().insert(ArtifactInfoMetadata::new());
    }

    let meta = state
        .metadata_map_mut()
        .get_mut::<ArtifactInfoMetadata>()
        .unwrap();
    for (addr, build_artifact) in &artifacts.build_artifacts {
        meta.add(*addr, build_artifact.clone());
    }

    for (addr, bytecode) in &mut artifacts.address_to_bytecode {
        unsafe {
            cov_middleware.deref().borrow_mut().on_insert(
                None,
                &mut evm_executor_ref.deref().borrow_mut().host,
                state,
                bytecode,
                *addr,
            );
        }
    }

    let mut feedback = MaxMapFeedback::new(&jmp_observer);
    feedback.init_state(state).expect("Failed to init state");
    // let calibration = CalibrationStage::new(&feedback);
    if config.concolic {
        unsafe {
            unsafe { CONCOLIC_TIMEOUT = config.concolic_timeout };
        }
    }

    let mut remote_addr_sourcemaps = ProjectSourceMapTy::new();
    for (addr, build_job_result) in &artifacts.build_artifacts {
        let sourcemap = parse_buildjob_result_sourcemap(build_job_result);
        remote_addr_sourcemaps.insert(addr.clone(), Some(sourcemap));
    }

    // check if we use the remote or local
    let mut srcmap = if remote_addr_sourcemaps.len() > 0 {
        save_builder_source_code(&artifacts.build_artifacts, &config.work_dir);
        remote_addr_sourcemaps
    } else {
        match config.local_files_basedir_pattern {
            Some(pattern) => {
                // we copy the source files to the work dir
                copy_local_source_code(
                    &pattern,
                    &config.work_dir,
                    &artifacts.address_to_sourcemap,
                    &config.base_path,
                );
            }
            None => {
                // no local files, so we won't skip any concolic
            }
        }
        artifacts.address_to_sourcemap.clone()
    };

    modify_concolic_skip(&mut srcmap, config.work_dir.clone());
    let concolic_stage = ConcolicStage::new(
        config.concolic,
        config.concolic_caller,
        evm_executor_ref.clone(),
        srcmap,
    );
    let mutator: EVMFuzzMutator = FuzzMutator::new(infant_scheduler.clone());

    let std_stage = StdMutationalStage::new(mutator);

    let call_printer_mid = Rc::new(RefCell::new(CallPrinter::new(
        artifacts.address_to_name.clone(),
        artifacts.address_to_sourcemap.clone(),
    )));

    let coverage_obs_stage = CoverageStage::new(
        evm_executor_ref.clone(),
        cov_middleware.clone(),
        call_printer_mid.clone(),
        config.work_dir.clone(),
    );

    let mut stages = tuple_list!(std_stage, concolic_stage, coverage_obs_stage);

    let mut executor = FuzzExecutor::new(evm_executor_ref.clone(), tuple_list!(jmp_observer));

    #[cfg(feature = "deployer_is_attacker")]
    state.add_caller(&deployer);
    let infant_feedback =
        CmpFeedback::new(cmps, infant_scheduler.clone(), evm_executor_ref.clone());
    let infant_result_feedback = DataflowFeedback::new(reads, writes);

    let mut oracles = config.oracle;

    if config.echidna_oracle {
        let echidna_oracle = EchidnaOracle::new(
            artifacts
                .address_to_abi
                .iter()
                .map(|(address, abis)| {
                    abis.iter()
                        .filter(|abi| abi.function_name.starts_with("echidna_") && abi.abi == "()")
                        .map(|abi| (address.clone(), abi.function.to_vec()))
                        .collect_vec()
                })
                .flatten()
                .collect_vec(),
            artifacts
                .address_to_abi
                .iter()
                .map(|(address, abis)| {
                    abis.iter()
                        .filter(|abi| abi.function_name.starts_with("echidna_") && abi.abi == "()")
                        .map(|abi| (abi.function.to_vec(), abi.function_name.clone()))
                        .collect_vec()
                })
                .flatten()
                .collect::<HashMap<Vec<u8>, String>>(),
        );
        oracles.push(Rc::new(RefCell::new(echidna_oracle)));
    }

    if let Some(path) = config.state_comp_oracle {
        let mut file = File::open(path.clone()).expect("Failed to open state comp oracle file");
        let mut buf = String::new();
        file.read_to_string(&mut buf)
            .expect("Failed to read state comp oracle file");

        let evm_state = serde_json::from_str::<EVMState>(buf.as_str())
            .expect("Failed to parse state comp oracle file");

        let oracle = Rc::new(RefCell::new(StateCompOracle::new(
            evm_state,
            config.state_comp_matching.unwrap(),
        )));
        oracles.push(oracle);
    }

    if config.arbitrary_external_call {
        oracles.push(Rc::new(RefCell::new(ArbitraryCallOracle::new(
            artifacts.address_to_sourcemap.clone(),
            artifacts.address_to_name.clone(),
        ))));
    }

    if config.typed_bug {
        oracles.push(Rc::new(RefCell::new(TypedBugOracle::new(
            artifacts.address_to_sourcemap.clone(),
            artifacts.address_to_name.clone(),
        ))));
    }

    state.add_metadata(BugMetadata::new());

    if config.selfdestruct_oracle {
        oracles.push(Rc::new(RefCell::new(SelfdestructOracle::new(
            artifacts.address_to_sourcemap.clone(),
            artifacts.address_to_name.clone(),
        ))));
    }

    if config.reentrancy_oracle {
        oracles.push(Rc::new(RefCell::new(ReentrancyOracle::new(
            artifacts.address_to_sourcemap.clone(),
            artifacts.address_to_name.clone(),
        ))));
    }

    let mut producers = config.producers;

    let objective: OracleFeedback<
        '_,
        EVMState,
        revm_primitives::B160,
        Bytecode,
        Bytes,
        revm_primitives::B160,
        revm_primitives::ruint::Uint<256, 4>,
        Vec<u8>,
        EVMInput,
        FuzzState<
            EVMInput,
            EVMState,
            revm_primitives::B160,
            revm_primitives::B160,
            Vec<u8>,
            ConciseEVMInput,
        >,
        ConciseEVMInput,
    > = OracleFeedback::new(&mut oracles, &mut producers, evm_executor_ref.clone());
    let wrapped_feedback = ConcolicFeedbackWrapper::new(Sha3WrappedFeedback::new(
        feedback,
        sha3_taint,
        evm_executor_ref.clone(),
        config.sha3_bypass,
    ));
    let objective_ref = Rc::new(RefCell::new(objective.clone()));

    let mut fuzzer: ItyFuzzer<_, _, _, _, _, _, _, _, _, _, _, _, _, _, EVMMinimizer> =
        ItyFuzzer::new(
            scheduler,
            infant_scheduler,
            wrapped_feedback,
            infant_feedback,
            infant_result_feedback,
            objective,
            EVMMinimizer::new(evm_executor_ref.clone(), objective_ref.clone()),
            config.work_dir,
        );
    match config.replay_file {
        None => {
            fuzzer
                .fuzz_loop(&mut stages, &mut executor, state, &mut mgr)
                .expect("Fuzzing failed");
        }
        Some(files) => {
            unsafe {
                EVAL_COVERAGE = true;
            }

            let printer = Rc::new(RefCell::new(CallPrinter::new(
                artifacts.address_to_name.clone(),
                artifacts.address_to_sourcemap.clone(),
            )));
            evm_executor_ref
                .borrow_mut()
                .host
                .add_middlewares(printer.clone());

            let initial_vm_state = artifacts.initial_state.clone();
            for file in glob(files.as_str()).expect("Failed to read glob pattern") {
                let mut f = File::open(file.expect("glob issue")).expect("Failed to open file");
                let mut transactions = String::new();
                f.read_to_string(&mut transactions)
                    .expect("Failed to read file");

                let mut vm_state = initial_vm_state.clone();

                let mut idx = 0;

                for txn in transactions.split("\n") {
                    idx += 1;
                    // let splitter = txn.split(" ").collect::<Vec<&str>>();
                    if txn.len() < 4 {
                        continue;
                    }
                    println!("============ Execution {} ===============", idx);

                    // [is_step] [caller] [target] [input] [value]
                    let temp = txn.as_bytes();
                    let temp = ConciseEVMInput::deserialize_concise(temp);
                    let (inp, call_until) = temp.to_input(vm_state.clone());
                    printer.borrow_mut().cleanup();

                    unsafe {
                        CALL_UNTIL = call_until;
                    }

                    fuzzer
                        .evaluate_input_events(state, &mut executor, &mut mgr, inp, false)
                        .unwrap();

                    println!("============ Execution result {} =============", idx);
                    println!(
                        "reverted: {:?}",
                        state.get_execution_result().clone().reverted
                    );
                    println!("call trace:\n{}", printer.deref().borrow().get_trace());
                    println!(
                        "output: {:?}",
                        hex::encode(state.get_execution_result().clone().output)
                    );

                    // println!(
                    //     "new_state: {:?}",
                    //     state.get_execution_result().clone().new_state.state
                    // );

                    vm_state = state.get_execution_result().new_state.clone();
                    println!("================================================");
                }
            }

            // dump coverage:
            cov_middleware.borrow_mut().record_instruction_coverage();
            // unsafe {
            //     EVAL_COVERAGE = false;
            //     CALL_UNTIL = u32::MAX;
            // }


            // fuzzer
            //     .fuzz_loop(&mut stages, &mut executor, state, &mut mgr)
            //     .expect("Fuzzing failed");
        }
    }
}<|MERGE_RESOLUTION|>--- conflicted
+++ resolved
@@ -10,10 +10,6 @@
 use std::sync::Arc;
 
 use crate::{
-<<<<<<< HEAD
-    evm::contract_utils::{FIX_DEPLOYER, parse_buildjob_result_sourcemap, save_builder_source_code}, evm::host::FuzzHost, evm::{vm::EVMExecutor, contract_utils::{modify_concolic_skip, copy_local_source_code}, types::ProjectSourceMapTy, middlewares::reentrancy::ReentrancyTracer, oracle, oracles::reentrancy::ReentrancyOracle},
-    executor::FuzzExecutor, fuzzer::ItyFuzzer,
-=======
     evm::contract_utils::{
         parse_buildjob_result_sourcemap, save_builder_source_code, FIX_DEPLOYER,
     },
@@ -21,11 +17,10 @@
     evm::{
         contract_utils::{copy_local_source_code, modify_concolic_skip},
         types::ProjectSourceMapTy,
-        vm::EVMExecutor,
+        vm::EVMExecutor, oracles::reentrancy::ReentrancyOracle, middlewares::reentrancy::ReentrancyTracer,
     },
     executor::FuzzExecutor,
     fuzzer::ItyFuzzer,
->>>>>>> 12ba8ca4
 };
 use itertools::Itertools;
 use libafl::feedbacks::Feedback;
